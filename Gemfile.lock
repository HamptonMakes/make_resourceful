--- conflicted
+++ resolved
@@ -51,13 +51,10 @@
     rails-dom-testing (2.0.3)
       activesupport (>= 4.2.0)
       nokogiri (>= 1.6)
-<<<<<<< HEAD
     rails-html-sanitizer (1.4.4)
       loofah (~> 2.19, >= 2.19.1)
-=======
     rails-html-sanitizer (1.4.3)
       loofah (~> 2.3)
->>>>>>> 0c40f205
     railties (6.0.3.3)
       actionpack (= 6.0.3.3)
       activesupport (= 6.0.3.3)
