--- conflicted
+++ resolved
@@ -113,13 +113,7 @@
 
     # :call-seq:
     #   member_actions(*available_actions)
-<<<<<<< HEAD
-    #
-    # Registers custom member actions which will use the load_object before_filter.
-=======
-    # 
     # Registers custom member actions which will use the load_object before_action.
->>>>>>> 6d7a72e6
     # These actions are not created, but merely registered for filtering.
     def member_actions(*available_actions)
       available_actions.each { |action| @custom_member_actions << action.to_sym }
@@ -127,13 +121,8 @@
 
     # :call-seq:
     #   collection_actions(*available_actions)
-<<<<<<< HEAD
-    #
-    # Registers custom collection actions which will use the load_objects before_filter.
-=======
     # 
     # Registers custom collection actions which will use the load_objects before_action.
->>>>>>> 6d7a72e6
     # These actions are not created, but merely registered for filtering.
     def collection_actions(*available_actions)
       available_actions.each { |action| @custom_collection_actions << action.to_sym }
