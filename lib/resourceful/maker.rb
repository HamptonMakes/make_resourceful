require 'resourceful/builder'
require 'resourceful/base'

module Resourceful
  # This module is extended by the ActionController::Base class object.
  # It provides the actual +make_resourceful+ method
  # and sets up the controller so that everything will work.
  module Maker
    # Called automatically on ActionController::Base.
    # Initializes various inheritable attributes.
    def self.extended(base)
      base.class_attribute :resourceful_callbacks
      base.class_attribute :resourceful_responses
      base.class_attribute :parent_controllers
      base.class_attribute :shallow_parent
      base.class_attribute :model_namespace
      base.class_attribute :made_resourceful
<<<<<<< HEAD
=======
      base.class_attribute :permitted_params
>>>>>>> f24323ed

      base.resourceful_callbacks = {}
      base.resourceful_responses = {}
      base.parent_controllers    = []
      base.model_namespace       = nil
      base.made_resourceful      = false
    end

    # :call-seq:
    #   make_resourceful(options = {}) { ... }
    #
    # This is the central method, and namesake, of make_resourceful.
    # It takes a block and evaluates it in the context of a Builder,
    # allowing the controller to be customized extensively.
    #
    # See Resourceful::Builder for documentation on the methods available
    # in the context of the block.
    #
    # The only option currently available is <tt>:include</tt>.
    # It takes an object that responds to to_proc
    # (or an array of such objects)
    # and evaluates that proc in the same context as the block.
    # For example:
    #
    #   make_resourceful :include => proc { actions :all } do
    #     before :show do
    #       current_object.current_user = current_user
    #     end
    #   end
    #
    # This is the same as:
    #
    #   make_resourceful do
    #     actions :all
    #     before :show do
    #       current_object.current_user = current_user
    #     end
    #   end
    #
    def make_resourceful(options = {}, &block)
      # :stopdoc:
      include Resourceful::Base
      # :startdoc:

      builder = Resourceful::Builder.new(self)
      unless builder.inherited?
        Resourceful::Base.made_resourceful.each { |proc| builder.instance_eval(&proc) }
      end
      Array(options[:include]).each { |proc| builder.instance_eval(&proc) }
      builder.instance_eval(&block)

      builder.apply

      add_helpers
    end

    # Returns whether or not make_resourceful has been called
    # on this controller or any controllers it inherits from.
    def made_resourceful?
      self.class.made_resourceful
    end

    private

    def add_helpers
      helper_method(:object_path, :objects_path, :new_object_path, :edit_object_path,
                    :object_url, :objects_url, :new_object_url, :edit_object_url,
                    :parent_path, :parent_url,
                    :nested_object_path, :nested_object_url,
                    :current_objects, :current_object, :current_model, :current_model_name,
                    :namespaces, :instance_variable_name, :parent_names, :parent_name,
                    :parent?, :parent_model, :parent_object, :save_succeeded?)
    end
  end
end<|MERGE_RESOLUTION|>--- conflicted
+++ resolved
@@ -15,10 +15,7 @@
       base.class_attribute :shallow_parent
       base.class_attribute :model_namespace
       base.class_attribute :made_resourceful
-<<<<<<< HEAD
-=======
       base.class_attribute :permitted_params
->>>>>>> f24323ed
 
       base.resourceful_callbacks = {}
       base.resourceful_responses = {}
